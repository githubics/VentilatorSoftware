/* Copyright 2020, Edwin Chiu

Licensed under the Apache License, Version 2.0 (the "License");
you may not use this file except in compliance with the License.
You may obtain a copy of the License at

    http://www.apache.org/licenses/LICENSE-2.0

Unless required by applicable law or agreed to in writing, software
distributed under the License is distributed on an "AS IS" BASIS,
WITHOUT WARRANTIES OR CONDITIONS OF ANY KIND, either express or implied.
See the License for the specific language governing permissions and
limitations under the License.
*/

#ifndef PACKET_TYPES_H
#define PACKET_TYPES_H

/*
 * Stores all command numbers that can sent by the GUI
 */
enum class command {

  /* Medical mode commands */

  set_rr = 0x00,
  get_rr = 0x01,
  set_tv = 0x02,
  get_tv = 0x03,
  set_peep = 0x04,
  get_peep = 0x05,
  set_pip = 0x06,
  get_pip = 0x07,
  set_dwell = 0x08,
  get_dwell = 0x09,
  set_ier = 0x0a, /* Inspiration / Expiration ratio */
  get_ier = 0x0b,

  get_pressure = 0x0c,
  get_flow = 0x0d,
  get_volume = 0x0e,

  /* Engineering mode commands */

  set_kp = 0x20, /* PID constant Kp */
  get_Kp = 0x21,
  set_Ki = 0x22, /* PID constant Ki */
  get_Ki = 0x23,
  set_Kd = 0x24, /* PID constant Kd */
  get_Kd = 0x25,

  set_blower = 0x26,              /* Turn blower ON/OFF */
  reset_vc = 0x27,                /* Reset Ventilation Controller */
  set_solenoidNormalState = 0x28, /* Solenoid normal state (open/closed) */

  /* Mixed Engineering/Medical mode commands */

  set_periodic = 0x40, /* Periodic transmission mode (Pressure, Flow, Volume) */
  get_periodic = 0x41,
  set_mode = 0x42, /* Engineering or medical mode */
  get_mode = 0x43,
  comms_check = 0x44,        /* Communications check command */
  set_ventilatorMode = 0x45, /* Set ventilator mode */
  get_ventilatorMode = 0x46,
  start_ventilator = 0x47, /* Start the ventilator */
  stop_ventilator = 0x48,  /* Stop the ventilator */

  count /* Sentinel */
};

/*
 * Stores all message types that can sent by the Ventilator controller and the
 * GUI
 */
enum class msgType {
  cmd = 0x00,  /* Command */
  ack = 0x01,  /* Ventilator Controller alarm Ack */
  nAck = 0x02, /* Ventilator Controller alarm Fail */

  rAck = 0x10,         /* Response Ack */
  rErrChecksum = 0x11, /* Response checksum error */
  rErrMode = 0x12,     /* Response mode error */
  rErrCmd = 0x13,      /* Response cmd error */

  status = 0x20, /* Status */
  alarm = 0x30,  /* Alarm */
  data = 0x40,   /* Data */

  count /* Sentinel */
};

enum class dataID {
  /* DataID values should start at a value higher than the higest command number
   */
<<<<<<< HEAD

  /* Status */
  vc_boot =
      0x80, /* Status sent when arduino boots (includes software version) */

  /* Alarms */
  alarm_1 = 0xA0,
  alarm_2 = 0xA1,

  /* Data */
  data_1 = 0xC0,

=======

  /* Status */
  vc_boot =
      0x80, /* Status sent when arduino boots (includes software version) */

  /* Alarms */
  alarm_1 = 0xA0,
  alarm_2 = 0xA1,

  /* Data */
  data_1 = 0xC0,

>>>>>>> 408f078a
  count /* Sentinel */
};

// The different periodic data transmission modes
enum class periodicMode {
  off = 0x00,
  on = 0x01,

  count /* Sentinel */
};

// The different engineering operating mode types
enum class operatingMode {
  medical = 0x00,
  engineering = 0xF0,

  count /* Sentinel */
};

// Solenoid state definitions
enum class solenoidNormaleState {
    normally_open    = 0x00,
    normally_closed  = 0x01,

    count                       /* Sentinel */
};

// Ventilator medical mode types
enum class ventilatorMode {
    PRVC = 0x00,
    ACV  = 0x01,

    count                       /* Sentinel */
};
<<<<<<< HEAD
=======

>>>>>>> 408f078a

#endif // PACKET_TYPES_H<|MERGE_RESOLUTION|>--- conflicted
+++ resolved
@@ -92,7 +92,6 @@
 enum class dataID {
   /* DataID values should start at a value higher than the higest command number
    */
-<<<<<<< HEAD
 
   /* Status */
   vc_boot =
@@ -105,20 +104,6 @@
   /* Data */
   data_1 = 0xC0,
 
-=======
-
-  /* Status */
-  vc_boot =
-      0x80, /* Status sent when arduino boots (includes software version) */
-
-  /* Alarms */
-  alarm_1 = 0xA0,
-  alarm_2 = 0xA1,
-
-  /* Data */
-  data_1 = 0xC0,
-
->>>>>>> 408f078a
   count /* Sentinel */
 };
 
@@ -153,9 +138,6 @@
 
     count                       /* Sentinel */
 };
-<<<<<<< HEAD
-=======
 
->>>>>>> 408f078a
 
 #endif // PACKET_TYPES_H