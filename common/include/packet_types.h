--- conflicted
+++ resolved
@@ -21,7 +21,6 @@
  */
 enum class command {
 
-<<<<<<< HEAD
   /* Medical mode commands */
 
   set_rr = 0x00,
@@ -67,53 +66,6 @@
   stop_ventilator = 0x48,  /* Stop the ventilator */
 
   count /* Sentinel */
-=======
-    /* Medical mode commands */
-
-    set_rr          = 0x00,
-    get_rr          = 0x01,
-    set_tv          = 0x02,
-    get_tv          = 0x03,
-    set_peep        = 0x04,
-    get_peep        = 0x05,
-    set_pip         = 0x06,
-    get_pip         = 0x07,
-    set_dwell       = 0x08,
-    get_dwell       = 0x09,
-    set_ier         = 0x0a,   /* Inspiration / Expiration ratio */
-    get_ier         = 0x0b,
-
-    get_pressure    = 0x0c,
-    get_flow        = 0x0d,
-    get_volume      = 0x0e,
-
-    /* Engineering mode commands */
-
-    set_kp                  = 0x20,     /* PID constant Kp */
-    get_Kp                  = 0x21,
-    set_Ki                  = 0x22,     /* PID constant Ki */
-    get_Ki                  = 0x23,
-    set_Kd                  = 0x24,     /* PID constant Kd */
-    get_Kd                  = 0x25,
-
-    set_blower              = 0x26,     /* Turn blower ON/OFF */
-    reset_vc                = 0x27,     /* Reset Ventilation Controller */
-    set_solenoidNormalState = 0x28,     /* Solenoid normal state (open/closed) */
-
-    /* Mixed Engineering/Medical mode commands */
-
-    set_periodic            = 0x40,     /* Periodic data transmission mode (Pressure, Flow, Volume) */
-    get_periodic            = 0x41,
-    set_mode                = 0x42,     /* Engineering or medical mode */
-    get_mode                = 0x43,
-    comms_check             = 0x44,     /* Communications check command */
-    set_ventilatorMode      = 0x45 ,    /* Set ventilator mode */
-    get_ventilatorMode      = 0x46,
-    start_ventilator        = 0x47,     /* Start the ventilator */
-    stop_ventilator         = 0x48,     /* Stop the ventilator */
-
-    count                       /* Sentinel */
->>>>>>> 90900723
 };
 
 /*
@@ -171,58 +123,21 @@
   count /* Sentinel */
 };
 
-<<<<<<< HEAD
-// The different medical operating mode types
-enum class ventilatorMode {
-  PRVC = 0x00,
-  ACV = 0x01,
-
-  count /* Sentinel */
-=======
-// The different periodic data transmission modes
-enum class periodicMode {
-    off                      = 0x00,
-    on                       = 0x01,
-
-    count                   /* Sentinel */
-};
-
-
-// The different engineering operating mode types
-enum class operatingMode {
-    medical         = 0x00,
-    engineering     = 0xF0,
-
-    count                   /* Sentinel */
-};
-
-// The different medical operating mode types
-enum class ventilatorMode {
-    PRVC         = 0x00,
-    ACV          = 0x01,
-
-    count                   /* Sentinel */
->>>>>>> 90900723
-};
-
-/****************************************************************************************
- * SOLENOID STATE DEFINTIONS
- ****************************************************************************************/
-
+// Solenoid state definitions
 enum class solenoidNormaleState {
-<<<<<<< HEAD
-  normally_open = 0x00,
-  normally_closed = 0x01,
-
-  count /* Sentinel */
-};
-=======
     normally_open    = 0x00,
     normally_closed  = 0x01,
 
     count                       /* Sentinel */
 };
 
->>>>>>> 90900723
+// Ventilator medical mode types
+enum class ventilatorMode {
+    PRVC = 0x00,
+    ACV  = 0x01,
+
+    count                       /* Sentinel */
+};
+
 
 #endif // PACKET_TYPES_H