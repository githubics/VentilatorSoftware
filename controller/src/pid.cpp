/* Copyright 2020, Edwin Chiu

Licensed under the Apache License, Version 2.0 (the "License");
you may not use this file except in compliance with the License.
You may obtain a copy of the License at

    http://www.apache.org/licenses/LICENSE-2.0

Unless required by applicable law or agreed to in writing, software
distributed under the License is distributed on an "AS IS" BASIS,
WITHOUT WARRANTIES OR CONDITIONS OF ANY KIND, either express or implied.
See the License for the specific language governing permissions and
limitations under the License.
*/

#include "pid.h"
#include "comms.h"
#include "hal.h"
#include "parameters.h"
#include "types.h"

//Define Variables we'll be connecting to
static double Setpoint, Input, Output;

// Configure the PID
//Specify the links and initial tuning parameters
static float Kp = 2, Ki = 8, Kd = 0;
static PID myPID(&Input, &Output, &Setpoint, Kp, Ki, Kd, DIRECT);

// These constants won't change. They're used to give names to the pins used:
static const int analogOutPin = LED_BUILTIN; // Analog output pin that the LED is attached to

static void send_periodicData(uint32_t delay, uint16_t pressure, uint16_t volume, uint16_t flow) {
    static uint32_t time;
    static bool first_call = true;

    if(first_call == true) {
        first_call = false;
        time = Hal.millis();
    }
    else {
<<<<<<< HEAD
      if ((Hal.millis() - time) > delay) {
        if (parameters_getPeriodicReadings()) {
          // Send readings data
          comms_sendPeriodicReadings(pressure * 1.0, volume * 0.0, flow * 0.0);
=======
        if((millis() - time) > delay) {
            if(parameters_getPeriodicMode() == periodicMode::on){
                // Send readings data
                comms_sendPeriodicReadings(pressure * 1.0, volume * 0.0, flow * 0.0);
            }

            time = millis();
>>>>>>> 90900723
        }

        time = Hal.millis();
      }
    }
}


enum class pid_fsm_state {
  reset        = 0,
  inspire      = 1,
  plateau      = 2,
  expire       = 3,
  expire_dwell = 4,

  count        /* Sentinel */
};


void pid_init() {

  //Initialize PID
  Input = map(Hal.analogRead(DPSENSOR_PIN), 0, 1023, 0, 255);
  Setpoint = BLOWER_LOW;

  //turn the PID on
  myPID.SetMode(AUTOMATIC);
}

void pid_execute() {

    uint16_t cyclecounter = 0;
    int16_t  sensorValue = 0;   // value read from the pot
    enum pid_fsm_state state = pid_fsm_state::reset;

    switch (state) {

      case pid_fsm_state::reset: //reset

        cyclecounter = 0;
        Setpoint = PEEP;
        state = pid_fsm_state::inspire; //update state

        break;

      case pid_fsm_state::inspire: //Inspire

        cyclecounter++;
        //set command
        Setpoint += INSPIRE_RATE;
        if (Setpoint > PIP) {
          Setpoint = PIP;
        }
        //update state
        if (cyclecounter > INSPIRE_TIME) {
          cyclecounter = 0;
          state = pid_fsm_state::plateau;
        }

        break;

      case pid_fsm_state::plateau: //Inspiratory plateau

        cyclecounter++;
        //set command
        Setpoint = INSPIRE_DWELL_PRESSURE;
        //update state
        if (cyclecounter > INSPIRE_DWELL) {
          cyclecounter = 0;
          state = pid_fsm_state::expire;
        }

        break;

      case pid_fsm_state::expire: //Expire

        cyclecounter++;
        //set command
        Setpoint -= EXPIRE_RATE;
        if (Setpoint < PEEP) {
          Setpoint = PEEP;
        }
        //update state
        if (cyclecounter > EXPIRE_TIME) {
          cyclecounter = 0;
          state = pid_fsm_state::expire_dwell;
        }

        break;

      case pid_fsm_state::expire_dwell: //Expiratory Dwell

        cyclecounter++;
        //set command
        Setpoint = PEEP;
        //update state
        if (cyclecounter > EXPIRE_DWELL) {
          cyclecounter = 0;
          state = pid_fsm_state::reset;
        }

        break;

      default:
        state = pid_fsm_state::reset;
        break;
    }

    //Update PID Loop
    sensorValue = Hal.analogRead(DPSENSOR_PIN); // read sensor
    Input = map(sensorValue, 0, 1023, 0, 255); //map to output scale
    myPID.Compute(); // computer PID command
    analogWrite(BLOWERSPD_PIN, Output); //write output

    send_periodicData(DELAY_100MS, sensorValue, 0, 0);
}
<|MERGE_RESOLUTION|>--- conflicted
+++ resolved
@@ -39,20 +39,10 @@
         time = Hal.millis();
     }
     else {
-<<<<<<< HEAD
       if ((Hal.millis() - time) > delay) {
         if (parameters_getPeriodicReadings()) {
           // Send readings data
           comms_sendPeriodicReadings(pressure * 1.0, volume * 0.0, flow * 0.0);
-=======
-        if((millis() - time) > delay) {
-            if(parameters_getPeriodicMode() == periodicMode::on){
-                // Send readings data
-                comms_sendPeriodicReadings(pressure * 1.0, volume * 0.0, flow * 0.0);
-            }
-
-            time = millis();
->>>>>>> 90900723
         }
 
         time = Hal.millis();
@@ -168,4 +158,4 @@
     analogWrite(BLOWERSPD_PIN, Output); //write output
 
     send_periodicData(DELAY_100MS, sensorValue, 0, 0);
-}
+}