/* Copyright 2020, RespiraWorks

<<<<<<< HEAD
Licensed under the Apache License, Version 2.0 (the "License");
you may not use this file except in compliance with the License.
You may obtain a copy of the License at

    http://www.apache.org/licenses/LICENSE-2.0

Unless required by applicable law or agreed to in writing, software
distributed under the License is distributed on an "AS IS" BASIS,
WITHOUT WARRANTIES OR CONDITIONS OF ANY KIND, either express or implied.
See the License for the specific language governing permissions and
limitations under the License.
=======
  This file is part of VentilatorSoftware.

  VentilatorSoftware is free software: you can redistribute it and/or modify
  it under the terms of the GNU General Public License as published by
  the Free Software Foundation, either version 3 of the License, or
  (at your option) any later version.

  VentilatorSoftware is distributed in the hope that it will be useful,
  but WITHOUT ANY WARRANTY; without even the implied warranty of
  MERCHANTABILITY or FITNESS FOR A PARTICULAR PURPOSE.  See the
  GNU General Public License for more details.

  You should have received a copy of the GNU General Public License
  along with VentilatorSoftware.  If not, see <https://www.gnu.org/licenses/>.
>>>>>>> 512eb59b
*/

/*
 module contributors: verityRF, lee-matthews, Edwin Chiu
 The purpose of this module is to allow calibrated readings from the different pressure sensors in the ventilator design. 
 It is designed to be used with the Arduino Nano and the MPXV5004GP and MPXV7002DP pressure sensors.
*/

#ifndef _TEST_
#include <Arduino.h>
#else
#include "ArduinoSim.h"
#endif

#include "sensors.h"
#include "blower.h"

#ifndef _TEST_
static const int SENSOR_PINS[] = { A0, A1, A2 }; //[0]: patient pressure sensor pin; [1]: inhalation diff pressure sensor pin; [2]: exhalation diff pressure sensor pin
#else 
static const int SENSOR_PINS[] = { 0, 1, 2 }; //[0]: patient pressure sensor pin; [1]: inhalation diff pressure sensor pin; [2]: exhalation diff pressure sensor pin
#endif

//@TODO: Replace floats with equivalent integer only operations to save program space/time
static const float P_VAL_MIN = 0.0f; //minimum possible reading from MPXV5004GP [kPa]
static const float P_VAL_MAX = 3.92f; //maximum possible reading from MPXV5004GP [kPa]
static const float DP_VAL_MIN = -2.0f; //minimum possible reading from MPXV7002DP [kPa]
static const float DP_VAL_MAX = 2.0f; //maximum possible reading from MPXV7002DP [kPa]

static const float ADC_LSB = 5.0f / 1024.0f; //Arduino Nano ADC is 10 bit, default 5V Vref_P (~4.9 mV per count) [V];

static int sensorZeroVals[] = { 0 , 0 , 0 }; //zero calibration values for [0]: patient pressure sensor;[1]: inhalation diff pressure sensor;[2]: exhalation diff pressure sensor; [ADC Counts]

static int zeroingAvgSize = 4; //number of samples to perform averaging over during sensor zeroization
static int sensorAvgSize = 2; //number of samples to perform averaging over during calibrated sensor reads

void set_zero_avg_samples(int numAvgSamples) {
	if (numAvgSamples < 1 || numAvgSamples > 32) {
		return;
	}
	zeroingAvgSize = numAvgSamples;
}

int get_zero_avg_samples() {
	return zeroingAvgSize;
}

void set_sensor_avg_samples(int numAvgSamples) {
    if (numAvgSamples < 1 || numAvgSamples > 32) {
        return;
    }
	sensorAvgSize = numAvgSamples;
}

int get_sensor_avg_samples() {
	return sensorAvgSize;
}

/*
 * @brief This method gets the zero pressure readings from the specified sensor and averages them according to zeroingAvgSize.
 *        Called from zero_sensors(), not for external use as zero_sensors() ensures correct system configuration.
 * @param pressureSensor the sensor from the pressureSensor enum that a reading is desired from
 * @return The averaged sensor zero reading in ADC counts for the specified pressureSensor enum member
 */
static int get_raw_sensor_zero_reading(enum pressureSensors pressureSensor) {
	int runningSum = 0;
	for (int i = 0; i < zeroingAvgSize; i++) {
		runningSum += analogRead((int)pressureSensor);
	}
	//disregarding remainder because that's in the noise floor anyway
	return runningSum / zeroingAvgSize;
}

void zero_sensors() {
	blower_disable();
	delay(100); //some arbitrary time to wait for the pressure of the system to equalize at all points
	sensorZeroVals[(int)pressureSensors::PATIENT] = get_raw_sensor_zero_reading(pressureSensors::PATIENT);
	sensorZeroVals[(int)pressureSensors::INHALATION] = get_raw_sensor_zero_reading(pressureSensors::INHALATION);
	sensorZeroVals[(int)pressureSensors::EXHALATION] = get_raw_sensor_zero_reading(pressureSensors::EXHALATION);
}

void sensors_init() {
	delay(20); //must wait at least 20 ms from Power-On-Reset for pressure sensors to warm-up
	zero_sensors();
}

//@TODO: Add alarms if sensor value is out of expected range?
float get_pressure_reading(enum pressureSensors pressureSensor) {
	int runningSum = 0;
	for (int i = 0; i < sensorAvgSize; i++) {
		runningSum += (analogRead((int)pressureSensor) - sensorZeroVals[(int)pressureSensor]);
	}
	//disregarding remainder because that's in the noise floor anyway
	runningSum /= sensorAvgSize;
	return  ((float)runningSum * ADC_LSB); //Sensitivity of all pressure sensors is 1 V/kPa; no division needed. 
}<|MERGE_RESOLUTION|>--- conflicted
+++ resolved
@@ -1,6 +1,5 @@
 /* Copyright 2020, RespiraWorks
 
-<<<<<<< HEAD
 Licensed under the Apache License, Version 2.0 (the "License");
 you may not use this file except in compliance with the License.
 You may obtain a copy of the License at
@@ -12,25 +11,7 @@
 WITHOUT WARRANTIES OR CONDITIONS OF ANY KIND, either express or implied.
 See the License for the specific language governing permissions and
 limitations under the License.
-=======
-  This file is part of VentilatorSoftware.
 
-  VentilatorSoftware is free software: you can redistribute it and/or modify
-  it under the terms of the GNU General Public License as published by
-  the Free Software Foundation, either version 3 of the License, or
-  (at your option) any later version.
-
-  VentilatorSoftware is distributed in the hope that it will be useful,
-  but WITHOUT ANY WARRANTY; without even the implied warranty of
-  MERCHANTABILITY or FITNESS FOR A PARTICULAR PURPOSE.  See the
-  GNU General Public License for more details.
-
-  You should have received a copy of the GNU General Public License
-  along with VentilatorSoftware.  If not, see <https://www.gnu.org/licenses/>.
->>>>>>> 512eb59b
-*/
-
-/*
  module contributors: verityRF, lee-matthews, Edwin Chiu
  The purpose of this module is to allow calibrated readings from the different pressure sensors in the ventilator design. 
  It is designed to be used with the Arduino Nano and the MPXV5004GP and MPXV7002DP pressure sensors.
