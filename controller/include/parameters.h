/* Copyright 2020, Edwin Chiu

Licensed under the Apache License, Version 2.0 (the "License");
you may not use this file except in compliance with the License.
You may obtain a copy of the License at

    http://www.apache.org/licenses/LICENSE-2.0

Unless required by applicable law or agreed to in writing, software
distributed under the License is distributed on an "AS IS" BASIS,
WITHOUT WARRANTIES OR CONDITIONS OF ANY KIND, either express or implied.
See the License for the specific language governing permissions and
limitations under the License.
*/

#ifndef PARAMETERS_H
#define PARAMETERS_H

#include "eeprom.h"
<<<<<<< HEAD
#include "packet_types.h"
#include "ventilator_limits.h"
#include "ventilator_defaults.h"

/****************************************************************************************
*  @brief
*  @usage
*  @param
*  @param
*  @return
****************************************************************************************/
=======

// Used to check that parameters are within "sane" values
// TODO Fill these boundaries with realistic values

#define RR_BOUNDARY_MIN 0.0
#define RR_DOUNDARY_MAX 100.0

#define TV_BOUNDARY_MIN 0.0
#define TV_BOUNDARY_MAX 100.0

#define PEEP_BOUNDARY_MIN 0.0
#define PEEP_BOUNDARY_MAX 100.0

#define ED_BOUNDARY_MIN 0.0
#define ED_BOUNDARY_MAX 100.0

#define ID_BOUNDARY_MIN 0.0
#define ID_BOUNDARY_MAX 100.0

#define PIP_BOUNDARY_MIN 0.0
#define PIP_BOUNDARY_MAX 100.0

#define DWELL_BOUNDARY_MIN 0.0
#define DWELL_BOUNDARY_MAX 100.0

// Ventilator parameter defaults
// FIXME Put some default fallback values that are realistic
#define RR_DEFAULT    10.0
#define TV_DEFAULT    10.0
#define PEEP_DEFAULT  10.0
#define ED_DEFAULT    10.0
#define ID_DEFAULT    10.0
#define PIP_DEFAULT   10.0
#define DWELL_DEFAULT 10.0

#define PERIODIC_READINGS false

// Calibration parameter defaults

// PID parameter defaults

#define KP_DEFAULT   2.0
#define KI_DEFAULT   8.0
#define KD_DEFAULT   0.0


// Public function prototypes

/****************************************************************************************
 *  @brief
 *  @usage
 *  @param
 *  @param
 *  @return
 ****************************************************************************************/
>>>>>>> 2708454d
void parameters_setKp(float kp_value);

/****************************************************************************************
*  @brief
*  @usage
*  @param
*  @param
*  @return
****************************************************************************************/
float parameters_getKp();

/****************************************************************************************
*  @brief
*  @usage
*  @param
*  @param
*  @return
****************************************************************************************/
void parameters_setKi(float ki_value);

/****************************************************************************************
*  @brief
*  @usage
*  @param
*  @param
*  @return
****************************************************************************************/
float parameters_getKi();

/****************************************************************************************
*  @brief
*  @usage
*  @param
*  @param
*  @return
****************************************************************************************/
void parameters_setKd(float kd_value);

/****************************************************************************************
*  @brief
*  @usage
*  @param
*  @param
*  @return
****************************************************************************************/
float parameters_getKd();

/****************************************************************************************
*  @brief
*  @usage
*  @param
*  @param
*  @return
****************************************************************************************/
void parameters_init();

// Respiratory rate

/****************************************************************************************
*  @brief
*  @usage
*  @param
*  @param
*  @return
****************************************************************************************/
float parameters_getRR();

/****************************************************************************************
*  @brief
*  @usage
*  @param
*  @param
*  @return
****************************************************************************************/
void parameters_setRR(float rr_value);

// Tidal volume

/****************************************************************************************
*  @brief
*  @usage
*  @param
*  @param
*  @return
****************************************************************************************/
float parameters_getTV();

/****************************************************************************************
*  @brief
*  @usage
*  @param
*  @param
*  @return
****************************************************************************************/
void parameters_setTV(float tv_value);

// Respiration rate

/****************************************************************************************
*  @brief
*  @usage
*  @param
*  @param
*  @return
****************************************************************************************/
void parameters_setPEEP(float peep_value);

/****************************************************************************************
*  @brief
*  @usage
*  @param
*  @param
*  @return
****************************************************************************************/
float parameters_getPEEP();

// Inspire/Expire ratio

/****************************************************************************************
*  @brief
*  @usage
*  @param
*  @param
*  @return
****************************************************************************************/
void parameters_setInspireExpireRatio(float ier_value);

/****************************************************************************************
*  @brief
*  @usage
*  @param
*  @param
*  @return
****************************************************************************************/
float parameters_getInspireExpireRatio();

// Peak Inspiratory Pressure (PIP)

/****************************************************************************************
*  @brief
*  @usage
*  @param
*  @param
*  @return
****************************************************************************************/
void parameters_setPIP(float pip_value);

/****************************************************************************************
*  @brief
*  @usage
*  @param
*  @param
*  @return
****************************************************************************************/
float parameters_getPIP();

// Dwell

/****************************************************************************************
*  @brief
*  @usage
*  @param
*  @param
*  @return
****************************************************************************************/
void parameters_setDwell(float Dwell);

/****************************************************************************************
*  @brief
*  @usage
*  @param
*  @param
*  @return
****************************************************************************************/
float parameters_getDwell();

/****************************************************************************************
*  @brief
*  @usage
*  @param
*  @param
*  @return
****************************************************************************************/
enum operatingMode parameters_getOperatingMode() ;

/****************************************************************************************
*  @brief
*  @usage
*  @param
*  @param
*  @return
****************************************************************************************/
void parameters_setOperatingMode(enum operatingMode) ;

/****************************************************************************************
*  @brief
*  @usage
*  @param
*  @param
*  @return
****************************************************************************************/
void parameters_setPeriodicMode(enum periodicMode periodicMode_value);

/****************************************************************************************
*  @brief
*  @usage
*  @param
*  @param
*  @return
****************************************************************************************/
enum periodicMode parameters_getPeriodicMode();

/****************************************************************************************
*  @brief
*  @usage
*  @param
*  @param
*  @return
****************************************************************************************/
void parameters_setVentilatorMode(enum ventilatorMode ventilatorMode_value);

/****************************************************************************************
*  @brief
*  @usage
*  @param
*  @param
*  @return
****************************************************************************************/
enum ventilatorMode parameters_getVentilatorMode();

/****************************************************************************************
*  @brief
*  @usage
*  @param
*  @param
*  @return
****************************************************************************************/
void parameters_setSolenoidNormalState(enum solenoidNormaleState normalState_value);

/****************************************************************************************
*  @brief
*  @usage
*  @param
*  @param
*  @return
****************************************************************************************/
enum solenoidNormaleState parameters_getSolenoidNormalState();

#endif // PARAMETERS_H<|MERGE_RESOLUTION|>--- conflicted
+++ resolved
@@ -17,7 +17,6 @@
 #define PARAMETERS_H
 
 #include "eeprom.h"
-<<<<<<< HEAD
 #include "packet_types.h"
 #include "ventilator_limits.h"
 #include "ventilator_defaults.h"
@@ -29,63 +28,6 @@
 *  @param
 *  @return
 ****************************************************************************************/
-=======
-
-// Used to check that parameters are within "sane" values
-// TODO Fill these boundaries with realistic values
-
-#define RR_BOUNDARY_MIN 0.0
-#define RR_DOUNDARY_MAX 100.0
-
-#define TV_BOUNDARY_MIN 0.0
-#define TV_BOUNDARY_MAX 100.0
-
-#define PEEP_BOUNDARY_MIN 0.0
-#define PEEP_BOUNDARY_MAX 100.0
-
-#define ED_BOUNDARY_MIN 0.0
-#define ED_BOUNDARY_MAX 100.0
-
-#define ID_BOUNDARY_MIN 0.0
-#define ID_BOUNDARY_MAX 100.0
-
-#define PIP_BOUNDARY_MIN 0.0
-#define PIP_BOUNDARY_MAX 100.0
-
-#define DWELL_BOUNDARY_MIN 0.0
-#define DWELL_BOUNDARY_MAX 100.0
-
-// Ventilator parameter defaults
-// FIXME Put some default fallback values that are realistic
-#define RR_DEFAULT    10.0
-#define TV_DEFAULT    10.0
-#define PEEP_DEFAULT  10.0
-#define ED_DEFAULT    10.0
-#define ID_DEFAULT    10.0
-#define PIP_DEFAULT   10.0
-#define DWELL_DEFAULT 10.0
-
-#define PERIODIC_READINGS false
-
-// Calibration parameter defaults
-
-// PID parameter defaults
-
-#define KP_DEFAULT   2.0
-#define KI_DEFAULT   8.0
-#define KD_DEFAULT   0.0
-
-
-// Public function prototypes
-
-/****************************************************************************************
- *  @brief
- *  @usage
- *  @param
- *  @param
- *  @return
- ****************************************************************************************/
->>>>>>> 2708454d
 void parameters_setKp(float kp_value);
 
 /****************************************************************************************
